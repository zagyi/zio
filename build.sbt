--- conflicted
+++ resolved
@@ -57,18 +57,10 @@
   .settings(buildInfoSettings)
   .settings(
     libraryDependencies ++= Seq(
-<<<<<<< HEAD
       "org.specs2" %%% "specs2-core"          % "4.4.1" % Test,
       "org.specs2" %%% "specs2-scalacheck"    % "4.4.1" % Test,
       "org.specs2" %%% "specs2-matcher-extra" % "4.4.1" % Test
-    ),
-    scalacOptions in Test ++= Seq("-Yrangepos")
-=======
-      "org.specs2" %%% "specs2-core"          % "4.4.0" % Test,
-      "org.specs2" %%% "specs2-scalacheck"    % "4.4.0" % Test,
-      "org.specs2" %%% "specs2-matcher-extra" % "4.4.0" % Test
-    )
->>>>>>> 95c89858
+    )
   )
   .enablePlugins(BuildInfoPlugin)
 
