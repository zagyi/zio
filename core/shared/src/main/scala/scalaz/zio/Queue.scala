--- conflicted
+++ resolved
@@ -1,6 +1,6 @@
+// Copyright (C) 2018 John A. De Goes. All rights reserved.
+
 package scalaz.zio
-
-// Copyright (C) 2018 John A. De Goes. All rights reserved.
 
 import scala.collection.immutable.{ Queue => IQueue }
 import Queue.internal._
@@ -30,9 +30,7 @@
   final val size: IO[Nothing, Int] = ref.get.flatMap(_.size)
 
   /**
-   * Places the value in the queue. If the queue has reached capacity, then
-   * the fiber performing the `offer` will be suspended until there is room in
-   * the queue.
+   * Places one value in the queue.
    */
   final def offer(a: A): IO[Nothing, Boolean] = offerAll(List(a))
 
@@ -45,8 +43,8 @@
       case Surplus(values, putters, hook) =>
         val (newState, promises) = moveNPutters(Surplus(IQueue.empty, putters, hook), values.size)
         (promises *> IO.point(values.toList), newState)
-      case state @ Deficit(_, _)       => (IO.point(List.empty[A]), state)
-      case state @ Shutdown(errors, _) => (IO.terminate0(errors), state)
+      case state @ Deficit(_, _) => (IO.point(List.empty[A]), state)
+      case state @ Shutdown      => (IO.interrupt, state)
     })
 
   final private def moveNPutters(surplus: Surplus[A], n: Int): (Surplus[A], IO[Nothing, Unit]) = {
@@ -114,7 +112,7 @@
 
             }
         }
-      case (p, state @ Shutdown(errors, _)) => (p.interrupt0(errors), state)
+      case (p, state @ Shutdown) => (p.interrupt, state)
     }
 
     val release: (Boolean, Promise[Nothing, A]) => IO[Nothing, Unit] = {
@@ -126,78 +124,40 @@
   }
 
   /**
-   * Take up to max number of values in the queue. If max > offered, this
-   * will return all the elements in the queue without waiting for more offers.
-   */
-<<<<<<< HEAD
+   * Takes up to max number of values in the queue.
+   */
   final def takeUpTo(max: Int): IO[Nothing, List[A]] =
     IO.flatten(ref.modify[IO[Nothing, List[A]]] {
       case Surplus(values, putters, hook) =>
         val (q1, q2)             = values.splitAt(max)
         val (newState, promises) = moveNPutters(Surplus(q2, putters, hook), q1.size)
         (promises *> IO.point(q1.toList), newState)
-      case state @ Deficit(_, _)       => (IO.now(Nil), state)
-      case state @ Shutdown(errors, _) => (IO.terminate0(errors), state)
-=======
-  final def interruptTake: IO[Nothing, Boolean] =
-    IO.flatten(ref.modify {
-      case Deficit(takers) if takers.nonEmpty =>
-        val forked: IO[Nothing, Fiber[Nothing, List[Boolean]]] =
-          IO.forkAll[Nothing, Boolean](takers.map(_.interrupt))
-        (forked.flatMap(_.join).map(_.forall(identity)), Deficit(IQueue.empty[Promise[Nothing, A]]))
-      case s =>
-        (IO.now(false), s)
->>>>>>> a7f9056f
+      case state @ Deficit(_, _) => (IO.now(Nil), state)
+      case state @ Shutdown      => (IO.interrupt, state)
     })
 
   /**
    * Interrupts any fibers that are suspended on `offer` or `take`.
-   * Future calls to `offer*` and `take*` will terminate immediately.
-   * Terminated fibers will have no interruption `causes`.
-   */
-<<<<<<< HEAD
-  final def shutdown: IO[Nothing, Unit] = shutdown0(Nil)
-
-  /**
-   * Interrupts any fibers that are suspended on `offer` or `take`.
-   * Future calls to `offer*` and `take*` will terminate immediately.
-   * The given throwables will be provided as interruption `causes`.
-   */
-  final def shutdown(t: Throwable, ts: Throwable*): IO[Nothing, Unit] = shutdown0(t :: ts.toList)
-
-  /**
-   * Interrupts any fibers that are suspended on `offer` or `take`.
-   * Future calls to `offer*` and `take*` will terminate immediately.
-   * The given throwables will be provided as interruption `causes`.
-   */
-  final def shutdown0(l: List[Throwable]): IO[Nothing, Unit] =
+   * Future calls to `offer*` and `take*` will be interrupted immediately.
+   */
+  final val shutdown: IO[Nothing, Unit] =
     IO.flatten(ref.modify {
       case Surplus(_, putters, hook) if putters.nonEmpty =>
         val forked = IO
           .forkAll[Nothing, Boolean](putters.toList.map {
-            case (_, p) => p.interrupt0(l)
+            case (_, p) => p.interrupt
           })
           .flatMap(_.join)
-        (forked *> hook, Shutdown(l, IO.unit))
+        (forked *> hook, Shutdown)
       case Deficit(takers, hook) if takers.nonEmpty =>
         val forked = IO
           .forkAll[Nothing, Boolean](
-            takers.toList.map(p => p.interrupt0(l))
+            takers.toList.map(p => p.interrupt)
           )
           .flatMap(_.join)
-        (forked *> hook, Shutdown(l, IO.unit))
-      case Shutdown(l, hook) => (hook, Shutdown(l, IO.unit))
-      case state             => (state.shutdownHook, Shutdown(l, IO.unit))
-=======
-  final def interruptOffer: IO[Nothing, Boolean] =
-    IO.flatten(ref.modify {
-      case Surplus(_, putters) if putters.nonEmpty =>
-        val forked: IO[Nothing, Fiber[Nothing, List[Boolean]]] =
-          IO.forkAll[Nothing, Boolean](putters.map(_._2.interrupt))
-        (forked.flatMap(_.join).map(_.forall(identity)), Deficit(IQueue.empty[Promise[Nothing, A]]))
-      case s =>
-        (IO.now(false), s)
->>>>>>> a7f9056f
+        (forked *> hook, Shutdown)
+      case Shutdown => (IO.unit, Shutdown)
+      case state    => (state.shutdownHook, Shutdown)
     })
 
   final private def removePutter(putter: Promise[Nothing, Boolean]): IO[Nothing, Unit] =
@@ -211,14 +171,25 @@
     ref.update {
       case Deficit(takers, hook) =>
         Deficit(takers.filterNot(_ == taker), hook)
-
       case d => d
     }.void
 
   /**
-   * Places the values in the queue. If the queue has reached capacity, then
+   * For Bounded Queue: uses the `BackPressure` Strategy, places the values in the queue and returns always true
+   * If the queue has reached capacity, then
    * the fiber performing the `offerAll` will be suspended until there is room in
    * the queue.
+   *
+   * For Unbounded Queue:
+   * Places all values in the queue and returns true.
+   *
+   * For Sliding Queue: uses `Sliding` Strategy
+   * If there is a room in the queue, it places the values and returns true otherwise it removed the old elements and
+   * enqueues the new ones
+   *
+   * For Dropping Queue: uses `Dropping` Strategy,
+   * It places the values in the queue but if there is no room it will not enqueue them and returns false
+   *
    */
   final def offerAll(as: Iterable[A]): IO[Nothing, Boolean] = {
 
@@ -338,7 +309,7 @@
           }
         }
 
-      case (p, state @ Shutdown(errors, _)) => (p.interrupt0(errors), state)
+      case (p, state @ Shutdown) => (p.interrupt, state)
     }
 
     val release: (Boolean, Promise[Nothing, Boolean]) => IO[Nothing, Unit] = {
@@ -356,7 +327,7 @@
     IO.flatten(ref.modify {
       case Deficit(takers, hook)         => IO.unit -> Deficit(takers, hook *> io)
       case Surplus(queue, putters, hook) => IO.unit -> Surplus(queue, putters, hook *> io)
-      case state @ Shutdown(_, _)        => io      -> state
+      case state @ Shutdown              => io      -> state
     })
 }
 
@@ -405,7 +376,7 @@
 
     case object BackPressure extends SurplusStrategy
 
-    sealed trait State[A] {
+    sealed trait State[+A] {
       def size: IO[Nothing, Int]
       def shutdownHook: IO[Nothing, Unit]
     }
@@ -414,8 +385,9 @@
       def size: IO[Nothing, Int] = IO.point(-takers.length)
     }
 
-    final case class Shutdown[A](t: List[Throwable], shutdownHook: IO[Nothing, Unit]) extends State[A] {
-      def size: IO[Nothing, Int] = IO.terminate0(t)
+    final case object Shutdown extends State[Nothing] {
+      def size: IO[Nothing, Int]          = IO.interrupt
+      def shutdownHook: IO[Nothing, Unit] = IO.unit
     }
 
     final case class Surplus[A](
